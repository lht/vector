use std::{
    cmp,
    collections::{BTreeMap, HashMap},
    convert::{TryFrom, TryInto},
    fmt::Debug,
    iter::FromIterator,
    mem::size_of,
    num::NonZeroUsize,
    sync::Arc,
};

use bytes::Bytes;
use chrono::Utc;
use crossbeam_utils::atomic::AtomicCell;
use lookup::{lookup_v2::Path, LookupBuf};
use serde::{Deserialize, Serialize, Serializer};
use vector_common::EventDataEq;

use super::{
    finalization::{BatchNotifier, EventFinalizer},
    metadata::EventMetadata,
    util, EventFinalizers, Finalizable, Value,
};
use crate::{config::log_schema, event::MaybeAsLogMut, ByteSizeOf};

#[derive(Debug, Deserialize)]
struct Inner {
    #[serde(flatten)]
    fields: Value,

    #[serde(skip)]
    size_cache: AtomicCell<Option<NonZeroUsize>>,
}

impl Inner {
    fn invalidate(&self) {
        self.size_cache.store(None);
    }

    fn as_value(&self) -> &Value {
        &self.fields
    }
}

impl ByteSizeOf for Inner {
    fn size_of(&self) -> usize {
        self.size_cache
            .load()
            .unwrap_or_else(|| {
                let size = size_of::<Self>() + self.allocated_bytes();
                // The size of self will always be non-zero, and
                // adding the allocated bytes cannot make it overflow
                // since `usize` has a range the same as pointer
                // space. Hence, the expect below cannot fail.
                let size = NonZeroUsize::new(size).expect("Size cannot be zero");
                self.size_cache.store(Some(size));
                size
            })
            .into()
    }

    fn allocated_bytes(&self) -> usize {
        self.fields.allocated_bytes()
    }
}

impl Clone for Inner {
    fn clone(&self) -> Self {
        Self {
            fields: self.fields.clone(),
            // This clone is only ever used in combination with
            // `Arc::make_mut`, so don't bother fetching the size
            // cache to copy it since it will be invalidated anyways.
            size_cache: None.into(),
        }
    }
}

impl Default for Inner {
    fn default() -> Self {
        Self {
            // **IMPORTANT:** Due to numerous legacy reasons this **must** be a Map variant.
            fields: Value::Object(Default::default()),
            size_cache: Default::default(),
        }
    }
}

impl From<Value> for Inner {
    fn from(fields: Value) -> Self {
        Self {
            fields,
            size_cache: Default::default(),
        }
    }
}

impl PartialEq for Inner {
    fn eq(&self, other: &Self) -> bool {
        self.fields.eq(&other.fields)
    }
}

impl PartialOrd for Inner {
    fn partial_cmp(&self, other: &Self) -> Option<cmp::Ordering> {
        self.fields.partial_cmp(&other.fields)
    }
}

#[derive(Clone, Debug, Default, Deserialize, PartialEq, PartialOrd)]
pub struct LogEvent {
    #[serde(flatten)]
    inner: Arc<Inner>,

    #[serde(skip)]
    metadata: EventMetadata,
}

impl LogEvent {
    pub fn value(&self) -> &Value {
        self.inner.as_ref().as_value()
    }

    pub fn value_mut(&mut self) -> &mut Value {
        let result = Arc::make_mut(&mut self.inner);
        // We MUST invalidate the inner size cache when making a
        // mutable copy, since the _next_ action will modify the data.
        result.invalidate();
        &mut result.fields
    }

    pub fn metadata(&self) -> &EventMetadata {
        &self.metadata
    }

    pub fn metadata_mut(&mut self) -> &mut EventMetadata {
        &mut self.metadata
    }
}

impl ByteSizeOf for LogEvent {
    fn allocated_bytes(&self) -> usize {
        self.inner.size_of() + self.metadata.allocated_bytes()
    }
}

impl Finalizable for LogEvent {
    fn take_finalizers(&mut self) -> EventFinalizers {
        self.metadata.take_finalizers()
    }
}

impl LogEvent {
    #[must_use]
    pub fn new_with_metadata(metadata: EventMetadata) -> Self {
        Self {
            inner: Default::default(),
            metadata,
        }
    }

    ///  Create a `LogEvent` from a `Value` and `EventMetadata`
    pub fn from_parts(value: Value, metadata: EventMetadata) -> Self {
        Self {
            inner: Arc::new(value.into()),
            metadata,
        }
    }

    ///  Create a `LogEvent` from a `BTreeMap` and `EventMetadata`
    pub fn from_map(map: BTreeMap<String, Value>, metadata: EventMetadata) -> Self {
        let inner = Arc::new(Inner::from(Value::Object(map)));
        Self { inner, metadata }
    }

    /// Convert a `LogEvent` into a tuple of its components
    pub fn into_parts(mut self) -> (Value, EventMetadata) {
        self.value_mut();

        let value = Arc::try_unwrap(self.inner)
            .unwrap_or_else(|_| unreachable!("inner fields already cloned after owning"))
            .fields;
        let metadata = self.metadata;
        (value, metadata)
    }

    #[must_use]
    pub fn with_batch_notifier(mut self, batch: &Arc<BatchNotifier>) -> Self {
        self.metadata = self.metadata.with_batch_notifier(batch);
        self
    }

    #[must_use]
    pub fn with_batch_notifier_option(mut self, batch: &Option<Arc<BatchNotifier>>) -> Self {
        self.metadata = self.metadata.with_batch_notifier_option(batch);
        self
    }

    pub fn add_finalizer(&mut self, finalizer: EventFinalizer) {
        self.metadata.add_finalizer(finalizer);
    }

    pub fn get<'a>(&self, key: impl Path<'a>) -> Option<&Value> {
        self.inner.fields.get(key)
    }

    pub fn lookup(&self, path: &LookupBuf) -> Option<&Value> {
        self.inner.fields.get_by_path(path)
    }

    pub fn lookup_mut(&mut self, path: &LookupBuf) -> Option<&mut Value> {
        self.value_mut().get_by_path_mut(path)
    }

    pub fn get_by_meaning(&self, meaning: impl AsRef<str>) -> Option<&Value> {
        self.metadata()
            .schema_definition()
            .meaning_path(meaning.as_ref())
            .and_then(|path| self.inner.fields.get_by_path(path))
    }

<<<<<<< HEAD
    // TODO(Jean): Once the event API uses `Lookup`, the allocation here can be removed.
    pub fn find_key_by_meaning(&self, meaning: impl AsRef<str>) -> Option<String> {
        self.metadata()
            .schema_definition()
            .meaning_path(meaning.as_ref())
            .map(std::string::ToString::to_string)
    }

    pub fn get_flat(&self, key: impl AsRef<str>) -> Option<&Value> {
        self.as_map().get(key.as_ref())
    }

=======
>>>>>>> 83bd797f
    pub fn get_mut<'a>(&mut self, path: impl Path<'a>) -> Option<&mut Value> {
        self.value_mut().get_mut(path)
    }

    pub fn contains<'a>(&self, path: impl Path<'a>) -> bool {
        self.value().get(path).is_some()
    }

    pub fn insert<'a>(
        &mut self,
        path: impl Path<'a>,
        value: impl Into<Value> + Debug,
    ) -> Option<Value> {
        self.value_mut().insert(path, value.into())
    }

    // deprecated - using this means the schema is unknown
    pub fn try_insert<'a>(&mut self, path: impl Path<'a>, value: impl Into<Value> + Debug) {
        if !self.contains(path.clone()) {
            self.insert(path, value);
        }
    }

    /// Rename a key
    ///
    /// If `to_key` already exists in the structure its value will be overwritten.
    pub fn rename_key<'a>(&mut self, from: impl Path<'a>, to: impl Path<'a>) {
        if let Some(val) = self.remove(from) {
            self.insert(to, val);
        }
    }

    pub fn remove<'a>(&mut self, path: impl Path<'a>) -> Option<Value> {
        self.remove_prune(path, false)
    }

    pub fn remove_prune<'a>(&mut self, path: impl Path<'a>, prune: bool) -> Option<Value> {
        util::log::remove(self.value_mut(), path, prune)
    }

    pub fn keys(&self) -> Option<impl Iterator<Item = String> + '_> {
        match &self.inner.fields {
            Value::Object(map) => Some(util::log::keys(map)),
            _ => None,
        }
    }

    pub fn all_fields(&self) -> Option<impl Iterator<Item = (String, &Value)> + Serialize> {
        self.as_map().map(util::log::all_fields)
    }

    /// Returns an iterator of all fields if the value is an Object. Otherwise,
    /// a single field is returned with a "message" key
    pub fn convert_to_fields(&self) -> impl Iterator<Item = (String, &Value)> + Serialize {
        if let Some(map) = self.as_map() {
            util::log::all_fields(map)
        } else {
            util::log::all_fields_non_object_root(self.value())
        }
    }

    pub fn is_empty_object(&self) -> bool {
        if let Some(map) = self.as_map() {
            map.is_empty()
        } else {
            false
        }
    }

    pub fn as_map(&self) -> Option<&BTreeMap<String, Value>> {
        match self.value() {
            Value::Object(map) => Some(map),
            _ => None,
        }
    }

    pub fn as_map_mut(&mut self) -> Option<&mut BTreeMap<String, Value>> {
        match self.value_mut() {
            Value::Object(map) => Some(map),
            _ => None,
        }
    }

    /// Merge all fields specified at `fields` from `incoming` to `current`.
    pub fn merge(&mut self, mut incoming: LogEvent, fields: &[impl AsRef<str>]) {
        for field in fields {
            let incoming_val = match incoming.remove(field.as_ref()) {
                None => continue,
                Some(val) => val,
            };
            match self.get_mut(field.as_ref()) {
                None => {
                    self.insert(field.as_ref(), incoming_val);
                }
                Some(current_val) => current_val.merge(incoming_val),
            }
        }
        self.metadata.merge(incoming.metadata);
    }
}

impl MaybeAsLogMut for LogEvent {
    fn maybe_as_log_mut(&mut self) -> Option<&mut LogEvent> {
        Some(self)
    }
}

impl EventDataEq for LogEvent {
    fn event_data_eq(&self, other: &Self) -> bool {
        self.inner.fields == other.inner.fields && self.metadata.event_data_eq(&other.metadata)
    }
}

impl From<Bytes> for LogEvent {
    fn from(message: Bytes) -> Self {
        let mut log = LogEvent::default();

        log.insert(log_schema().message_key(), message);
        log.insert(log_schema().timestamp_key(), Utc::now());

        log
    }
}

impl From<&str> for LogEvent {
    fn from(message: &str) -> Self {
        message.to_owned().into()
    }
}

impl From<String> for LogEvent {
    fn from(message: String) -> Self {
        Bytes::from(message).into()
    }
}

impl From<Value> for LogEvent {
    fn from(value: Value) -> Self {
        Self::from_parts(value, EventMetadata::default())
    }
}

impl From<BTreeMap<String, Value>> for LogEvent {
    fn from(map: BTreeMap<String, Value>) -> Self {
        Self::from_parts(Value::Object(map), EventMetadata::default())
    }
}

impl From<HashMap<String, Value>> for LogEvent {
    fn from(map: HashMap<String, Value>) -> Self {
        Self::from_parts(
            Value::Object(map.into_iter().collect::<BTreeMap<_, _>>()),
            EventMetadata::default(),
        )
    }
}

impl TryFrom<serde_json::Value> for LogEvent {
    type Error = crate::Error;

    fn try_from(map: serde_json::Value) -> Result<Self, Self::Error> {
        match map {
            serde_json::Value::Object(fields) => Ok(LogEvent::from(
                fields
                    .into_iter()
                    .map(|(k, v)| (k, v.into()))
                    .collect::<BTreeMap<_, _>>(),
            )),
            _ => Err(crate::Error::from(
                "Attempted to convert non-Object JSON into a LogEvent.",
            )),
        }
    }
}

impl TryInto<serde_json::Value> for LogEvent {
    type Error = crate::Error;

    fn try_into(self) -> Result<serde_json::Value, Self::Error> {
        Ok(serde_json::to_value(&self.inner.fields)?)
    }
}

impl<T> std::ops::Index<T> for LogEvent
where
    T: AsRef<str>,
{
    type Output = Value;

    fn index(&self, key: T) -> &Value {
        self.get(key.as_ref())
            .expect(&*format!("Key is not found: {:?}", key.as_ref()))
    }
}

impl<K, V> Extend<(K, V)> for LogEvent
where
    K: AsRef<str>,
    V: Into<Value>,
{
    fn extend<I: IntoIterator<Item = (K, V)>>(&mut self, iter: I) {
        for (k, v) in iter {
            self.insert(k.as_ref(), v.into());
        }
    }
}

// Allow converting any kind of appropriate key/value iterator directly into a LogEvent.
impl<K: AsRef<str>, V: Into<Value>> FromIterator<(K, V)> for LogEvent {
    fn from_iter<T: IntoIterator<Item = (K, V)>>(iter: T) -> Self {
        let mut log_event = Self::default();
        log_event.extend(iter);
        log_event
    }
}

impl Serialize for LogEvent {
    fn serialize<S>(&self, serializer: S) -> Result<S::Ok, S::Error>
    where
        S: Serializer,
    {
        self.value().serialize(serializer)
    }
}

impl From<&tracing::Event<'_>> for LogEvent {
    fn from(event: &tracing::Event<'_>) -> Self {
        let now = chrono::Utc::now();
        let mut maker = MakeLogEvent::default();
        event.record(&mut maker);

        let mut log = maker.0;
        log.insert("timestamp", now);

        let meta = event.metadata();
        log.insert(
            "metadata.kind",
            if meta.is_event() {
                Value::Bytes("event".to_string().into())
            } else if meta.is_span() {
                Value::Bytes("span".to_string().into())
            } else {
                Value::Null
            },
        );
        log.insert("metadata.level", meta.level().to_string());
        log.insert(
            "metadata.module_path",
            meta.module_path()
                .map_or(Value::Null, |mp| Value::Bytes(mp.to_string().into())),
        );
        log.insert("metadata.target", meta.target().to_string());

        log
    }
}

#[derive(Debug, Default)]
struct MakeLogEvent(LogEvent);

impl tracing::field::Visit for MakeLogEvent {
    fn record_str(&mut self, field: &tracing::field::Field, value: &str) {
        self.0.insert(field.name(), value.to_string());
    }

    fn record_debug(&mut self, field: &tracing::field::Field, value: &dyn Debug) {
        self.0.insert(field.name(), format!("{:?}", value));
    }

    fn record_i64(&mut self, field: &tracing::field::Field, value: i64) {
        self.0.insert(field.name(), value);
    }

    fn record_u64(&mut self, field: &tracing::field::Field, value: u64) {
        let field = field.name();
        let converted: Result<i64, _> = value.try_into();
        match converted {
            Ok(value) => self.0.insert(field, value),
            Err(_) => self.0.insert(field, value.to_string()),
        };
    }

    fn record_bool(&mut self, field: &tracing::field::Field, value: bool) {
        self.0.insert(field.name(), value);
    }
}

#[cfg(test)]
mod test {
    use super::*;
    use crate::test_util::open_fixture;
    use lookup::path;
    use vrl_lib::value;

    // The following two tests assert that renaming a key has no effect if the
    // keys are equivalent, whether the key exists in the log or not.
    #[test]
    fn rename_key_flat_equiv_exists() {
        let value = value!({
            one: 1,
            two: 2
        });

        let mut base = LogEvent::from_parts(value.clone(), EventMetadata::default());
        base.rename_key(path!("one"), path!("one"));
        let (actual_fields, _) = base.into_parts();

        assert_eq!(value, actual_fields);
    }
    #[test]
    fn rename_key_flat_equiv_not_exists() {
        let value = value!({
            one: 1,
            two: 2
        });

        let mut base = LogEvent::from_parts(value.clone(), EventMetadata::default());
        base.rename_key(path!("three"), path!("three"));
        let (actual_fields, _) = base.into_parts();

        assert_eq!(value, actual_fields);
    }
    // Assert that renaming a key has no effect if the key does not originally
    // exist in the log, when the to -> from keys are not identical.
    #[test]
    fn rename_key_flat_not_exists() {
        let value = value!({
            one: 1,
            two: 2
        });

        let mut base = LogEvent::from_parts(value.clone(), EventMetadata::default());
        base.rename_key(path!("three"), path!("four"));
        let (actual_fields, _) = base.into_parts();

        assert_eq!(value, actual_fields);
    }
    // Assert that renaming a key has the effect of moving the value from one
    // key name to another if the key exists.
    #[test]
    fn rename_key_flat_no_overlap() {
        let value = value!({
            one: 1,
            two: 2
        });

        let mut expected_value = value.clone();
        let one = expected_value.remove("one", true).unwrap();
        expected_value.insert("three", one);

        let mut base = LogEvent::from_parts(value, EventMetadata::default());
        base.rename_key(path!("one"), path!("three"));
        let (actual_fields, _) = base.into_parts();

        assert_eq!(expected_value, actual_fields);
    }
    // Assert that renaming a key has the effect of moving the value from one
    // key name to another if the key exists and will overwrite another key if
    // it exists.
    #[test]
    fn rename_key_flat_overlap() {
        let value = value!({
            one: 1,
            two: 2
        });

        let mut expected_value = value.clone();
        let val = expected_value.remove("one", true).unwrap();
        expected_value.insert("two", val);

        let mut base = LogEvent::from_parts(value, EventMetadata::default());
        base.rename_key(path!("one"), path!("two"));
        let (actual_value, _) = base.into_parts();

        assert_eq!(expected_value, actual_value);
    }

    #[test]
    fn insert() {
        let mut log = LogEvent::default();

        let old = log.insert("foo", "foo");

        assert_eq!(log.get("foo"), Some(&"foo".into()));
        assert_eq!(old, None);
    }

    #[test]
    fn insert_existing() {
        let mut log = LogEvent::default();
        log.insert("foo", "foo");

        let old = log.insert("foo", "bar");

        assert_eq!(log.get("foo"), Some(&"bar".into()));
        assert_eq!(old, Some("foo".into()));
    }

    #[test]
    fn try_insert() {
        let mut log = LogEvent::default();

        log.try_insert("foo", "foo");

        assert_eq!(log.get("foo"), Some(&"foo".into()));
    }

    #[test]
    fn try_insert_existing() {
        let mut log = LogEvent::default();
        log.insert("foo", "foo");

        log.try_insert("foo", "bar");

        assert_eq!(log.get("foo"), Some(&"foo".into()));
    }

    #[test]
    fn try_insert_dotted() {
        let mut log = LogEvent::default();

        log.try_insert("foo.bar", "foo");

        assert_eq!(log.get("foo.bar"), Some(&"foo".into()));
        assert_eq!(log.get(path!("foo.bar")), None);
    }

    #[test]
    fn try_insert_existing_dotted() {
        let mut log = LogEvent::default();
        log.insert("foo.bar", "foo");

        log.try_insert("foo.bar", "bar");

        assert_eq!(log.get("foo.bar"), Some(&"foo".into()));
        assert_eq!(log.get(path!("foo.bar")), None);
    }

    #[test]
    fn try_insert_flat() {
        let mut log = LogEvent::default();

        log.try_insert(path!("foo"), "foo");

        assert_eq!(log.get(path!("foo")), Some(&"foo".into()));
    }

    #[test]
    fn try_insert_flat_existing() {
        let mut log = LogEvent::default();
        log.insert(path!("foo"), "foo");

        log.try_insert(path!("foo"), "bar");

        assert_eq!(log.get(path!("foo")), Some(&"foo".into()));
    }

    #[test]
    fn try_insert_flat_dotted() {
        let mut log = LogEvent::default();

        log.try_insert(path!("foo.bar"), "foo");

        assert_eq!(log.get(path!("foo.bar")), Some(&"foo".into()));
        assert_eq!(log.get("foo.bar"), None);
    }

    #[test]
    fn try_insert_flat_existing_dotted() {
        let mut log = LogEvent::default();
        log.insert(path!("foo.bar"), "foo");

        log.try_insert(path!("foo.bar"), "bar");

        assert_eq!(log.get(path!("foo.bar")), Some(&"foo".into()));
        assert_eq!(log.get("foo.bar"), None);
    }

    // This test iterates over the `tests/data/fixtures/log_event` folder and:
    //
    //   * Ensures the EventLog parsed from bytes and turned into a
    //   serde_json::Value are equal to the item being just plain parsed as
    //   json.
    //
    // Basically: This test makes sure we aren't mutilating any content users
    // might be sending.
    #[test]
    fn json_value_to_vector_log_event_to_json_value() {
        const FIXTURE_ROOT: &str = "tests/data/fixtures/log_event";

        std::fs::read_dir(FIXTURE_ROOT)
            .unwrap()
            .for_each(|fixture_file| match fixture_file {
                Ok(fixture_file) => {
                    let path = fixture_file.path();
                    tracing::trace!(?path, "Opening.");
                    let serde_value = open_fixture(&path).unwrap();

                    let vector_value = LogEvent::try_from(serde_value.clone()).unwrap();
                    let serde_value_again: serde_json::Value = vector_value.try_into().unwrap();

                    assert_eq!(serde_value, serde_value_again);
                }
                _ => panic!("This test should never read Err'ing test fixtures."),
            });
    }

    fn assert_merge_value(
        current: impl Into<Value>,
        incoming: impl Into<Value>,
        expected: impl Into<Value>,
    ) {
        let mut merged = current.into();
        merged.merge(incoming.into());
        assert_eq!(merged, expected.into());
    }

    #[test]
    fn merge_value_works_correctly() {
        assert_merge_value("hello ", "world", "hello world");

        assert_merge_value(true, false, false);
        assert_merge_value(false, true, true);

        assert_merge_value("my_val", true, true);
        assert_merge_value(true, "my_val", "my_val");

        assert_merge_value(1, 2, 2);
    }

    #[test]
    fn merge_event_combines_values_accordingly() {
        // Specify the fields that will be merged.
        // Only the ones listed will be merged from the `incoming` event
        // to the `current`.
        let fields_to_merge = vec![
            "merge".to_string(),
            "merge_a".to_string(),
            "merge_b".to_string(),
            "merge_c".to_string(),
        ];

        let current = {
            let mut log = LogEvent::default();

            log.insert("merge", "hello "); // will be concatenated with the `merged` from `incoming`.
            log.insert("do_not_merge", "my_first_value"); // will remain as is, since it's not selected for merging.

            log.insert("merge_a", true); // will be overwritten with the `merge_a` from `incoming` (since it's a non-bytes kind).
            log.insert("merge_b", 123i64); // will be overwritten with the `merge_b` from `incoming` (since it's a non-bytes kind).

            log.insert("a", true); // will remain as is since it's not selected for merge.
            log.insert("b", 123i64); // will remain as is since it's not selected for merge.

            // `c` is not present in the `current`, and not selected for merge,
            // so it won't be included in the final event.

            log
        };

        let incoming = {
            let mut log = LogEvent::default();

            log.insert("merge", "world"); // will be concatenated to the `merge` from `current`.
            log.insert("do_not_merge", "my_second_value"); // will be ignored, since it's not selected for merge.

            log.insert("merge_b", 456i64); // will be merged in as `456`.
            log.insert("merge_c", false); // will be merged in as `false`.

            // `a` will remain as-is, since it's not marked for merge and
            // neither is it specified in the `incoming` event.
            log.insert("b", 456i64); // `b` not marked for merge, will not change.
            log.insert("c", true); // `c` not marked for merge, will be ignored.

            log
        };

        let mut merged = current;
        merged.merge(incoming, &fields_to_merge);

        let expected = {
            let mut log = LogEvent::default();
            log.insert("merge", "hello world");
            log.insert("do_not_merge", "my_first_value");
            log.insert("a", true);
            log.insert("b", 123i64);
            log.insert("merge_a", true);
            log.insert("merge_b", 456i64);
            log.insert("merge_c", false);
            log
        };

        vector_common::assert_event_data_eq!(merged, expected);
    }
}<|MERGE_RESOLUTION|>--- conflicted
+++ resolved
@@ -219,7 +219,6 @@
             .and_then(|path| self.inner.fields.get_by_path(path))
     }
 
-<<<<<<< HEAD
     // TODO(Jean): Once the event API uses `Lookup`, the allocation here can be removed.
     pub fn find_key_by_meaning(&self, meaning: impl AsRef<str>) -> Option<String> {
         self.metadata()
@@ -232,8 +231,6 @@
         self.as_map().get(key.as_ref())
     }
 
-=======
->>>>>>> 83bd797f
     pub fn get_mut<'a>(&mut self, path: impl Path<'a>) -> Option<&mut Value> {
         self.value_mut().get_mut(path)
     }
