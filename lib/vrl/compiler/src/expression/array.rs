use std::{collections::BTreeMap, fmt, ops::Deref};

use crate::{
    expression::{Expr, Resolved},
    vm::OpCode,
    Context, Expression, State, TypeDef, Value,
};

#[derive(Debug, Clone, PartialEq)]
pub struct Array {
    inner: Vec<Expr>,
}

impl Array {
    pub(crate) fn new(inner: Vec<Expr>) -> Self {
        Self { inner }
    }
}

impl Deref for Array {
    type Target = Vec<Expr>;

    fn deref(&self) -> &Self::Target {
        &self.inner
    }
}

impl Expression for Array {
    fn resolve(&self, ctx: &mut Context) -> Resolved {
        self.inner
            .iter()
            .map(|expr| expr.resolve(ctx))
            .collect::<Result<Vec<_>, _>>()
            .map(Value::Array)
    }

    fn as_value(&self) -> Option<Value> {
        self.inner
            .iter()
            .map(|expr| expr.as_value())
            .collect::<Option<Vec<_>>>()
            .map(Value::Array)
    }

    fn type_def(&self, state: &State) -> TypeDef {
        let type_defs = self
            .inner
            .iter()
            .map(|expr| expr.type_def(state))
            .collect::<Vec<_>>();

        // If any of the stored expressions is fallible, the entire array is
        // fallible.
        let fallible = type_defs.iter().any(TypeDef::is_fallible);

        let collection = type_defs
            .into_iter()
            .enumerate()
            .map(|(index, type_def)| (index.into(), type_def.into()))
            .collect::<BTreeMap<_, _>>();

        TypeDef::array(collection).with_fallibility(fallible)
    }

    fn compile_to_vm(&self, vm: &mut crate::vm::Vm) -> Result<(), String> {
        // Evaluate each of the elements of the array, the result of each
        // will be added to the stack.
        for value in self.inner.iter().rev() {
            value.compile_to_vm(vm)?;
        }

        vm.write_opcode(OpCode::CreateArray);

        // Add the length of the array as a primitive so the VM knows how
        // many elements to move into the array.
        vm.write_primitive(self.inner.len());

        Ok(())
    }
}

impl fmt::Display for Array {
    fn fmt(&self, f: &mut fmt::Formatter<'_>) -> fmt::Result {
        let exprs = self
            .inner
            .iter()
            .map(|e| e.to_string())
            .collect::<Vec<_>>()
            .join(", ");

        write!(f, "[{}]", exprs)
    }
}

impl From<Vec<Expr>> for Array {
    fn from(inner: Vec<Expr>) -> Self {
        Self { inner }
    }
}

#[cfg(test)]
mod tests {
    use super::*;
    use crate::{expr, test_type_def, value::Kind, TypeDef};
<<<<<<< HEAD
=======
    use value::kind::Collection;
>>>>>>> 1711a8bd

    test_type_def![
        empty_array {
            expr: |_| expr!([]),
<<<<<<< HEAD
            want: TypeDef::array(BTreeMap::default()),
=======
            want: TypeDef::array(Collection::empty()),
>>>>>>> 1711a8bd
        }

        scalar_array {
            expr: |_| expr!([1, "foo", true]),
            want: TypeDef::array(BTreeMap::from([
                (0.into(), Kind::integer()),
                (1.into(), Kind::bytes()),
                (2.into(), Kind::boolean()),
            ])),
        }

        mixed_array {
            expr: |_| expr!([1, [true, "foo"], { "bar": null }]),
            want: TypeDef::array(BTreeMap::from([
                (0.into(), Kind::integer()),
                (1.into(), Kind::array(BTreeMap::from([
                    (0.into(), Kind::boolean()),
                    (1.into(), Kind::bytes()),
                ]))),
                (2.into(), Kind::object(BTreeMap::from([
                    ("bar".into(), Kind::null())
                ]))),
            ])),
        }
    ];
}<|MERGE_RESOLUTION|>--- conflicted
+++ resolved
@@ -102,19 +102,12 @@
 mod tests {
     use super::*;
     use crate::{expr, test_type_def, value::Kind, TypeDef};
-<<<<<<< HEAD
-=======
     use value::kind::Collection;
->>>>>>> 1711a8bd
 
     test_type_def![
         empty_array {
             expr: |_| expr!([]),
-<<<<<<< HEAD
-            want: TypeDef::array(BTreeMap::default()),
-=======
             want: TypeDef::array(Collection::empty()),
->>>>>>> 1711a8bd
         }
 
         scalar_array {
