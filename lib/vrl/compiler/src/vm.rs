--- conflicted
+++ resolved
@@ -16,7 +16,6 @@
     }};
 }
 
-<<<<<<< HEAD
 pub const RETURN: u8 = 1;
 pub const DEFINEGLOBAL: u8 = 2;
 pub const GETGLOBAL: u8 = 3;
@@ -45,51 +44,8 @@
 pub const GETPATH: u8 = 29;
 pub const CALL: u8 = 30;
 pub const CREATEOBJECT: u8 = 31;
-
-/*
-  #[derive(Debug, Copy, Clone, PartialEq, Eq)]
-=======
-#[derive(Copy, Clone, Debug, PartialEq, Eq)]
-pub enum OpCode {
-    Return,
-    DefineGlobal,
-    GetGlobal,
-    SetGlobal,
-    GetLocal,
-    SetLocal,
-    Constant,
-    Negate,
-    Add,
-    Subtract,
-    Multiply,
-    Divide,
-    Print,
-    Not,
-    Greater,
-    GreaterEqual,
-    Less,
-    LessEqual,
-    NotEqual,
-    Equal,
-    Pop,
-    JumpIfFalse,
-    Jump,
-    Loop,
-    SetPath,
-    GetPath,
-    Call,
-    CreateObject,
-    EmptyParameter,
-    MoveParameter,
-}
-
-#[derive(Debug, Copy, Clone, PartialEq, Eq)]
->>>>>>> 472d9460
-pub enum Instruction {
-    OpCode(OpCode),
-    Primitive(usize),
-}
-*/
+pub const EMPTYPARAMETER: u8 = 32;
+pub const MOVEPARAMETER: u8 = 33;
 
 #[derive(Clone, Debug, PartialEq)]
 pub enum Variable {
@@ -142,9 +98,6 @@
         &mut self.stack
     }
 
-<<<<<<< HEAD
-    fn next(&mut self) -> u8 {
-=======
     pub fn parameter_stack(&self) -> &Vec<Option<Value>> {
         &self.parameter_stack
     }
@@ -153,8 +106,7 @@
         &mut self.parameter_stack
     }
 
-    fn next(&mut self) -> OpCode {
->>>>>>> 472d9460
+    fn next(&mut self) -> u8 {
         let byte = self.instructions[self.ip];
         self.ip += 1;
         byte
@@ -383,12 +335,9 @@
 
                     self.stack.push(Value::Object(object))
                 }
-<<<<<<< HEAD
+                EMPTYPARAMETER => self.parameter_stack.push(None),
+                MOVEPARAMETER => self.parameter_stack.push(self.stack.pop()),
                 _ => panic!("Dodgy instruction"),
-=======
-                OpCode::EmptyParameter => self.parameter_stack.push(None),
-                OpCode::MoveParameter => self.parameter_stack.push(self.stack.pop()),
->>>>>>> 472d9460
             }
         }
     }
