--- conflicted
+++ resolved
@@ -152,19 +152,10 @@
     }
 
     fn type_def(&self, state: &state::Compiler) -> TypeDef {
-<<<<<<< HEAD
-        let fallible = Kind::timestamp()
-            .or_integer()
-            .or_float()
-            .is_superset(self.value.type_def(state).kind());
-
-        TypeDef::timestamp().with_fallibility(!fallible)
-=======
         self.value
             .type_def(state)
             .fallible_unless(Kind::timestamp())
             .with_kind(Kind::timestamp())
->>>>>>> 1711a8bd
     }
 }
 
@@ -210,21 +201,13 @@
         integer {
              args: func_args![value: 1431648000],
              want: Ok(chrono::Utc.ymd(2015, 5, 15).and_hms(0, 0, 0)),
-<<<<<<< HEAD
-             tdef: TypeDef::timestamp(),
-=======
              tdef: TypeDef::timestamp().fallible(),
->>>>>>> 1711a8bd
         }
 
         float {
              args: func_args![value: 1431648000.5],
              want: Ok(chrono::Utc.ymd(2015, 5, 15).and_hms_milli(0, 0, 0, 500)),
-<<<<<<< HEAD
-             tdef: TypeDef::timestamp(),
-=======
              tdef: TypeDef::timestamp().fallible(),
->>>>>>> 1711a8bd
         }
     ];
 }