use crate::{
<<<<<<< HEAD
    config::{
        log_schema, DataType, GenerateConfig, TransformConfig, TransformContext,
        TransformDescription,
    },
    event::{self, Event, LogEvent, LookupBuf},
=======
    config::{log_schema, DataType, GenerateConfig, TransformConfig, TransformDescription},
    event::{self, Event, LogEvent},
>>>>>>> fae73712
    internal_events::{MetricToLogEventProcessed, MetricToLogFailedSerialize},
    transforms::{FunctionTransform, Transform},
    types::Conversion,
};
use chrono::Utc;
use serde::{Deserialize, Serialize};
use serde_json::Value;

#[derive(Clone, Deserialize, Serialize, Debug)]
#[serde(deny_unknown_fields)]
pub struct MetricToLogConfig {
    pub host_tag: Option<LookupBuf>,
}

inventory::submit! {
    TransformDescription::new::<MetricToLogConfig>("metric_to_log")
}

impl GenerateConfig for MetricToLogConfig {
    fn generate_config() -> toml::Value {
        toml::Value::try_from(Self {
            host_tag: Some("host-tag".to_string()),
        })
        .unwrap()
    }
}

#[async_trait::async_trait]
#[typetag::serde(name = "metric_to_log")]
impl TransformConfig for MetricToLogConfig {
    async fn build(&self) -> crate::Result<Transform> {
        Ok(Transform::function(MetricToLog::new(self.host_tag.clone())))
    }

    fn input_type(&self) -> DataType {
        DataType::Metric
    }

    fn output_type(&self) -> DataType {
        DataType::Log
    }

    fn transform_type(&self) -> &'static str {
        "metric_to_log"
    }
}

#[derive(Clone, Debug)]
pub struct MetricToLog {
    timestamp_key: LookupBuf,
    host_tag: LookupBuf,
}

impl MetricToLog {
    pub fn new(host_tag: Option<LookupBuf>) -> Self {
        let host_tag = host_tag.unwrap_or_else(|| log_schema().host_key().into_buf());
        let mut tag_lookup = LookupBuf::from("timestamp");
        tag_lookup.extend(host_tag);
        Self {
            timestamp_key: "timestamp".into(),
            host_tag: tag_lookup,
        }
    }
}

impl FunctionTransform for MetricToLog {
    fn transform(&mut self, output: &mut Vec<Event>, event: Event) {
        let metric = event.into_metric();
        emit!(MetricToLogEventProcessed);

        let retval = serde_json::to_value(&metric)
            .map_err(|error| emit!(MetricToLogFailedSerialize { error }))
            .ok()
            .and_then(|value| match value {
                Value::Object(object) => {
                    let mut log = LogEvent::default();

                    for (key, value) in object {
                        log.insert(LookupBuf::from(key), value);
                    }

                    let timestamp = log
                        .remove(&self.timestamp_key, false)
                        .and_then(|value| Conversion::Timestamp.convert(value).ok())
                        .unwrap_or_else(|| event::Value::Timestamp(Utc::now()));
                    log.insert(log_schema().timestamp_key().into_buf(), timestamp);

                    if let Some(host) = log.remove(&self.host_tag, true) {
                        log.insert(log_schema().host_key().into_buf(), host);
                    }

                    Some(log.into())
                }
                _ => None,
            });
        output.extend(retval.into_iter())
    }
}

#[cfg(test)]
mod tests {
    use super::*;
    use crate::event::{
        metric::{MetricKind, MetricValue, StatisticKind},
        Metric, Value,
    };
    use chrono::{offset::TimeZone, DateTime, Utc};
    use std::collections::BTreeMap;

    #[test]
    fn generate_config() {
        crate::test_util::test_generate_config::<MetricToLogConfig>();
    }

    fn do_transform(metric: Metric) -> Option<LogEvent> {
        let event = Event::Metric(metric);
        let mut transformer = MetricToLog::new(Some("host".into()));

        transformer
            .transform_one(event)
            .map(|event| event.into_log())
    }

    fn ts() -> DateTime<Utc> {
        Utc.ymd(2018, 11, 14).and_hms_nano(8, 9, 10, 11)
    }

    fn tags() -> BTreeMap<String, String> {
        vec![
            ("host".to_owned(), "localhost".to_owned()),
            ("some_tag".to_owned(), "some_value".to_owned()),
        ]
        .into_iter()
        .collect()
    }

    #[test]
    fn transform_counter() {
        let counter = Metric {
            name: "counter".into(),
            namespace: None,
            timestamp: Some(ts()),
            tags: Some(tags()),
            kind: MetricKind::Absolute,
            value: MetricValue::Counter { value: 1.0 },
        };

        let log = do_transform(counter).unwrap();
        let collected: Vec<_> = log.all_fields().collect();

        assert_eq!(
            collected,
            vec![
                (String::from("counter.value"), &Value::from(1.0)),
                (String::from("host"), &Value::from("localhost")),
                (String::from("kind"), &Value::from("absolute")),
                (String::from("name"), &Value::from("counter")),
                (String::from("tags.some_tag"), &Value::from("some_value")),
                (String::from("timestamp"), &Value::from(ts())),
            ]
        );
    }

    #[test]
    fn transform_gauge() {
        let gauge = Metric {
            name: "gauge".into(),
            namespace: None,
            timestamp: Some(ts()),
            tags: None,
            kind: MetricKind::Absolute,
            value: MetricValue::Gauge { value: 1.0 },
        };

        let log = do_transform(gauge).unwrap();
        let collected: Vec<_> = log.all_fields().collect();

        assert_eq!(
            collected,
            vec![
                (String::from("gauge.value"), &Value::from(1.0)),
                (String::from("kind"), &Value::from("absolute")),
                (String::from("name"), &Value::from("gauge")),
                (String::from("timestamp"), &Value::from(ts())),
            ]
        );
    }

    #[test]
    fn transform_set() {
        let set = Metric {
            name: "set".into(),
            namespace: None,
            timestamp: Some(ts()),
            tags: None,
            kind: MetricKind::Absolute,
            value: MetricValue::Set {
                values: vec!["one".into(), "two".into()].into_iter().collect(),
            },
        };

        let log = do_transform(set).unwrap();
        let collected: Vec<_> = log.all_fields().collect();

        assert_eq!(
            collected,
            vec![
                (String::from("kind"), &Value::from("absolute")),
                (String::from("name"), &Value::from("set")),
                (String::from("set.values[0]"), &Value::from("one")),
                (String::from("set.values[1]"), &Value::from("two")),
                (String::from("timestamp"), &Value::from(ts())),
            ]
        );
    }

    #[test]
    fn transform_distribution() {
        let distro = Metric {
            name: "distro".into(),
            namespace: None,
            timestamp: Some(ts()),
            tags: None,
            kind: MetricKind::Absolute,
            value: MetricValue::Distribution {
                values: vec![1.0, 2.0],
                sample_rates: vec![10, 20],
                statistic: StatisticKind::Histogram,
            },
        };

        let log = do_transform(distro).unwrap();
        let collected: Vec<_> = log.all_fields().collect();

        assert_eq!(
            collected,
            vec![
                (
                    String::from("distribution.sample_rates[0]"),
                    &Value::from(10)
                ),
                (
                    String::from("distribution.sample_rates[1]"),
                    &Value::from(20)
                ),
                (
                    String::from("distribution.statistic"),
                    &Value::from("histogram")
                ),
                (String::from("distribution.values[0]"), &Value::from(1.0)),
                (String::from("distribution.values[1]"), &Value::from(2.0)),
                (String::from("kind"), &Value::from("absolute")),
                (String::from("name"), &Value::from("distro")),
                (String::from("timestamp"), &Value::from(ts())),
            ]
        );
    }

    #[test]
    fn transform_histogram() {
        let histo = Metric {
            name: "histo".into(),
            namespace: None,
            timestamp: Some(ts()),
            tags: None,
            kind: MetricKind::Absolute,
            value: MetricValue::AggregatedHistogram {
                buckets: vec![1.0, 2.0],
                counts: vec![10, 20],
                count: 30,
                sum: 50.0,
            },
        };

        let log = do_transform(histo).unwrap();
        let collected: Vec<_> = log.all_fields().collect();

        assert_eq!(
            collected,
            vec![
                (
                    String::from("aggregated_histogram.buckets[0]"),
                    &Value::from(1.0)
                ),
                (
                    String::from("aggregated_histogram.buckets[1]"),
                    &Value::from(2.0)
                ),
                (String::from("aggregated_histogram.count"), &Value::from(30)),
                (
                    String::from("aggregated_histogram.counts[0]"),
                    &Value::from(10)
                ),
                (
                    String::from("aggregated_histogram.counts[1]"),
                    &Value::from(20)
                ),
                (String::from("aggregated_histogram.sum"), &Value::from(50.0)),
                (String::from("kind"), &Value::from("absolute")),
                (String::from("name"), &Value::from("histo")),
                (String::from("timestamp"), &Value::from(ts())),
            ]
        );
    }

    #[test]
    fn transform_summary() {
        let summary = Metric {
            name: "summary".into(),
            namespace: None,
            timestamp: Some(ts()),
            tags: None,
            kind: MetricKind::Absolute,
            value: MetricValue::AggregatedSummary {
                quantiles: vec![50.0, 90.0],
                values: vec![10.0, 20.0],
                count: 30,
                sum: 50.0,
            },
        };

        let log = do_transform(summary).unwrap();
        let collected: Vec<_> = log.all_fields().collect();

        assert_eq!(
            collected,
            vec![
                (String::from("aggregated_summary.count"), &Value::from(30)),
                (
                    String::from("aggregated_summary.quantiles[0]"),
                    &Value::from(50.0)
                ),
                (
                    String::from("aggregated_summary.quantiles[1]"),
                    &Value::from(90.0)
                ),
                (String::from("aggregated_summary.sum"), &Value::from(50.0)),
                (
                    String::from("aggregated_summary.values[0]"),
                    &Value::from(10.0)
                ),
                (
                    String::from("aggregated_summary.values[1]"),
                    &Value::from(20.0)
                ),
                (String::from("kind"), &Value::from("absolute")),
                (String::from("name"), &Value::from("summary")),
                (String::from("timestamp"), &Value::from(ts())),
            ]
        );
    }
}<|MERGE_RESOLUTION|>--- conflicted
+++ resolved
@@ -1,14 +1,6 @@
 use crate::{
-<<<<<<< HEAD
-    config::{
-        log_schema, DataType, GenerateConfig, TransformConfig, TransformContext,
-        TransformDescription,
-    },
+    config::{log_schema, DataType, GenerateConfig, TransformConfig, TransformDescription},
     event::{self, Event, LogEvent, LookupBuf},
-=======
-    config::{log_schema, DataType, GenerateConfig, TransformConfig, TransformDescription},
-    event::{self, Event, LogEvent},
->>>>>>> fae73712
     internal_events::{MetricToLogEventProcessed, MetricToLogFailedSerialize},
     transforms::{FunctionTransform, Transform},
     types::Conversion,
