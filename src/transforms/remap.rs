--- conflicted
+++ resolved
@@ -145,8 +145,7 @@
                 merged_definition.clone(),
             )
             .ok()
-<<<<<<< HEAD
-            .and_then(|(_, _, state)| {
+            .and_then(|(_, _, _, state)| {
                 let meaning = state
                     .get_external_context::<MeaningList>()
                     .cloned()
@@ -166,11 +165,6 @@
                         def
                     })
             })
-=======
-            .and_then(|(_, _, _, state)| state.target_kind().cloned())
-            .and_then(Kind::into_object)
-            .map(Into::into)
->>>>>>> 58dcd7fb
             .unwrap_or_else(schema::Definition::empty);
 
         // When a message is dropped and re-routed, we keep the original event, but also annotate
