use std::{
    collections::HashMap,
    future::ready,
    sync::{Arc, Mutex},
    time::Instant,
};

use futures::{stream::FuturesOrdered, FutureExt, StreamExt, TryFutureExt};
use once_cell::sync::Lazy;
use stream_cancel::{StreamExt as StreamCancelExt, Trigger, Tripwire};
use tokio::{
    select,
    time::{timeout, Duration},
};
use tracing_futures::Instrument;
use vector_core::{
    buffers::{
        topology::{
            builder::TopologyBuilder,
            channel::{BufferReceiver, BufferSender},
        },
        BufferType, WhenFull,
    },
    internal_event::EventsSent,
    ByteSizeOf,
};

use super::{
    fanout::{self, Fanout},
    schema,
    task::{Task, TaskOutput},
    BuiltBuffer, ConfigDiff,
};
use crate::{
    config::{
        ComponentKey, DataType, Input, Output, OutputId, ProxyConfig, SinkContext, SourceContext,
        TransformContext,
    },
    event::{Event, EventArray, EventContainer},
    internal_events::EventsReceived,
    shutdown::SourceShutdownCoordinator,
    transforms::{SyncTransform, TaskTransform, Transform, TransformOutputs, TransformOutputsBuf},
    SourceSender,
};

static ENRICHMENT_TABLES: Lazy<enrichment::TableRegistry> =
    Lazy::new(enrichment::TableRegistry::default);

pub(crate) const SOURCE_SENDER_BUFFER_SIZE: usize = 1000;

static TRANSFORM_CONCURRENCY_LIMIT: Lazy<usize> = Lazy::new(|| {
    crate::app::WORKER_THREADS
        .get()
        .map(std::num::NonZeroUsize::get)
        .unwrap_or_else(num_cpus::get)
});

pub(self) async fn load_enrichment_tables<'a>(
    config: &'a super::Config,
    diff: &'a ConfigDiff,
) -> (&'static enrichment::TableRegistry, Vec<String>) {
    let mut enrichment_tables = HashMap::new();

    let mut errors = vec![];

    // Build enrichment tables
    'tables: for (name, table) in config.enrichment_tables.iter() {
        let table_name = name.to_string();
        if ENRICHMENT_TABLES.needs_reload(&table_name) {
            let indexes = if !diff.enrichment_tables.contains_new(name) {
                // If this is an existing enrichment table, we need to store the indexes to reapply
                // them again post load.
                Some(ENRICHMENT_TABLES.index_fields(&table_name))
            } else {
                None
            };

            let mut table = match table.inner.build(&config.global).await {
                Ok(table) => table,
                Err(error) => {
                    errors.push(format!("Enrichment Table \"{}\": {}", name, error));
                    continue;
                }
            };

            if let Some(indexes) = indexes {
                for (case, index) in indexes {
                    match table
                        .add_index(case, &index.iter().map(|s| s.as_ref()).collect::<Vec<_>>())
                    {
                        Ok(_) => (),
                        Err(error) => {
                            // If there is an error adding an index we do not want to use the reloaded
                            // data, the previously loaded data will still need to be used.
                            // Just report the error and continue.
                            error!(message = "Unable to add index to reloaded enrichment table.",
                                    table = ?name.to_string(),
                                    %error);
                            continue 'tables;
                        }
                    }
                }
            }

            enrichment_tables.insert(table_name, table);
        }
    }

    ENRICHMENT_TABLES.load(enrichment_tables);

    (&ENRICHMENT_TABLES, errors)
}

pub struct Pieces {
    pub(super) inputs: HashMap<ComponentKey, (BufferSender<Event>, Vec<OutputId>)>,
    pub(crate) outputs: HashMap<ComponentKey, HashMap<Option<String>, fanout::ControlChannel>>,
    pub(super) tasks: HashMap<ComponentKey, Task>,
    pub(crate) source_tasks: HashMap<ComponentKey, Task>,
    pub(super) healthchecks: HashMap<ComponentKey, Task>,
    pub(crate) shutdown_coordinator: SourceShutdownCoordinator,
    pub(crate) detach_triggers: HashMap<ComponentKey, Trigger>,
}

/// Builds only the new pieces, and doesn't check their topology.
pub async fn build_pieces(
    config: &super::Config,
    diff: &ConfigDiff,
    mut buffers: HashMap<ComponentKey, BuiltBuffer>,
) -> Result<Pieces, Vec<String>> {
    let mut inputs = HashMap::new();
    let mut outputs = HashMap::new();
    let mut tasks = HashMap::new();
    let mut source_tasks = HashMap::new();
    let mut healthchecks = HashMap::new();
    let mut shutdown_coordinator = SourceShutdownCoordinator::default();
    let mut detach_triggers = HashMap::new();

    let mut errors = vec![];

    let (enrichment_tables, enrichment_errors) = load_enrichment_tables(config, diff).await;
    errors.extend(enrichment_errors);

    // Build sources
    for (key, source) in config
        .sources
        .iter()
        .filter(|(key, _)| diff.sources.contains_new(key))
    {
        let typetag = source.inner.source_type();
        let source_outputs = source.inner.outputs();

        let mut builder = SourceSender::builder().with_buffer(SOURCE_SENDER_BUFFER_SIZE);
        let mut pumps = Vec::new();
        let mut controls = HashMap::new();
        let mut schema_definitions = HashMap::with_capacity(source_outputs.len());

        for output in source_outputs {
            let rx = builder.add_output(output.clone());

            let (fanout, control) = Fanout::new();
            let pump = async move {
                rx.map(Ok).forward(fanout).await?;
                Ok(TaskOutput::Source)
            };

            pumps.push(pump);
            controls.insert(
                OutputId {
                    component: key.clone(),
                    port: output.port.clone(),
                },
                control,
            );

            let schema_definition = output
                .log_schema_definition
                .unwrap_or_else(schema::Definition::empty);

            schema_definitions.insert(output.port, schema_definition);
        }

        let pump = async move {
            let mut handles = Vec::new();
            for pump in pumps {
                handles.push(tokio::spawn(pump));
            }
            for handle in handles {
                handle.await.expect("join error")?;
            }
            Ok(TaskOutput::Source)
        };
        let pump = Task::new(key.clone(), typetag, pump);

        let pipeline = builder.build();

        let (shutdown_signal, force_shutdown_tripwire) = shutdown_coordinator.register_source(key);

        let context = SourceContext {
            key: key.clone(),
            globals: config.global.clone(),
            shutdown: shutdown_signal,
            out: pipeline,
            proxy: ProxyConfig::merge_with_env(&config.global.proxy, &source.proxy),
<<<<<<< HEAD
            schema_definitions,
=======
            acknowledgements: source.sink_acknowledgements,
            schema_ids,
>>>>>>> b748eecc
        };
        let server = match source.inner.build(context).await {
            Err(error) => {
                errors.push(format!("Source \"{}\": {}", key, error));
                continue;
            }
            Ok(server) => server,
        };

        // The force_shutdown_tripwire is a Future that when it resolves means that this source
        // has failed to shut down gracefully within its allotted time window and instead should be
        // forcibly shut down. We accomplish this by select()-ing on the server Task with the
        // force_shutdown_tripwire. That means that if the force_shutdown_tripwire resolves while
        // the server Task is still running the Task will simply be dropped on the floor.
        let server = async {
            let result = select! {
                biased;

                _ = force_shutdown_tripwire => {
                    Ok(())
                },
                result = server => result,
            };

            match result {
                Ok(()) => {
                    debug!("Finished.");
                    Ok(TaskOutput::Source)
                }
                Err(()) => Err(()),
            }
        };
        let server = Task::new(key.clone(), typetag, server);

        outputs.extend(controls);
        tasks.insert(key.clone(), pump);
        source_tasks.insert(key.clone(), server);
    }

    // Build transforms
    for (key, transform) in config
        .transforms
        .iter()
        .filter(|(key, _)| diff.transforms.contains_new(key))
    {
        let mut schema_definitions = HashMap::new();
        let merged_definition = schema::merged_definition(&transform.inputs, config);

        for output in transform.inner.outputs(&merged_definition) {
            let definition = match output.log_schema_definition {
                Some(definition) => definition,
                None => merged_definition.clone(),
            };

            schema_definitions.insert(output.port, definition);
        }

        let context = TransformContext {
            key: Some(key.clone()),
            globals: config.global.clone(),
            enrichment_tables: enrichment_tables.clone(),
            schema_definitions,
            merged_schema_definition: merged_definition.clone(),
        };

        let node = TransformNode {
            key: key.clone(),
            typetag: transform.inner.transform_type(),
            inputs: transform.inputs.clone(),
            input_details: transform.inner.input(),
            outputs: transform.inner.outputs(&merged_definition),
            enable_concurrency: transform.inner.enable_concurrency(),
        };

        let transform = match transform.inner.build(&context).await {
            Err(error) => {
                errors.push(format!("Transform \"{}\": {}", key, error));
                continue;
            }
            Ok(transform) => transform,
        };

        let (input_tx, input_rx) = TopologyBuilder::standalone_memory(100, WhenFull::Block).await;

        inputs.insert(key.clone(), (input_tx, node.inputs.clone()));

        let (transform_task, transform_outputs) = build_transform(transform, node, input_rx);

        outputs.extend(transform_outputs);
        tasks.insert(key.clone(), transform_task);
    }

    // Build sinks
    for (key, sink) in config
        .sinks
        .iter()
        .filter(|(key, _)| diff.sinks.contains_new(key))
    {
        let sink_inputs = &sink.inputs;
        let healthcheck = sink.healthcheck();
        let enable_healthcheck = healthcheck.enabled && config.healthchecks.enabled;

        let typetag = sink.inner.sink_type();
        let input_type = sink.inner.input().data_type();

        let (tx, rx, acker) = if let Some(buffer) = buffers.remove(key) {
            buffer
        } else {
            let buffer_type = match sink.buffer.stages().first().expect("cant ever be empty") {
                BufferType::Memory { .. } => "memory",
                BufferType::DiskV1 { .. } | BufferType::DiskV2 { .. } => "disk",
            };
            let buffer_span = error_span!(
                "sink",
                component_kind = "sink",
                component_id = %key.id(),
                component_type = typetag,
                component_name = %key.id(),
                buffer_type = buffer_type,
            );
            let buffer = sink
                .buffer
                .build(config.global.data_dir.clone(), key.to_string(), buffer_span)
                .await;
            match buffer {
                Err(error) => {
                    errors.push(format!("Sink \"{}\": {}", key, error));
                    continue;
                }
                Ok((tx, rx, acker)) => (tx, Arc::new(Mutex::new(Some(rx))), acker),
            }
        };

        let cx = SinkContext {
            acker: acker.clone(),
            healthcheck,
            globals: config.global.clone(),
            proxy: ProxyConfig::merge_with_env(&config.global.proxy, sink.proxy()),
        };

        let (sink, healthcheck) = match sink.inner.build(cx).await {
            Err(error) => {
                errors.push(format!("Sink \"{}\": {}", key, error));
                continue;
            }
            Ok(built) => built,
        };

        let (trigger, tripwire) = Tripwire::new();

        let sink = async move {
            // Why is this Arc<Mutex<Option<_>>> needed you ask.
            // In case when this function build_pieces errors
            // this future won't be run so this rx won't be taken
            // which will enable us to reuse rx to rebuild
            // old configuration by passing this Arc<Mutex<Option<_>>>
            // yet again.
            let rx = rx
                .lock()
                .unwrap()
                .take()
                .expect("Task started but input has been taken.");

            let mut rx = crate::utilization::wrap(rx);

            sink.run(
                rx.by_ref()
                    .map(EventArray::from) // Convert the `Event` into an `EventArray`
                    .filter(|events| ready(filter_events_type(events, input_type)))
                    .inspect(|events| {
                        emit!(&EventsReceived {
                            count: events.len(),
                            byte_size: events.size_of(),
                        })
                    })
                    .take_until_if(tripwire),
            )
            .await
            .map(|_| {
                debug!("Finished.");
                TaskOutput::Sink(rx, acker)
            })
        };

        let task = Task::new(key.clone(), typetag, sink);

        let component_key = key.clone();
        let healthcheck_task = async move {
            if enable_healthcheck {
                let duration = Duration::from_secs(10);
                timeout(duration, healthcheck)
                    .map(|result| match result {
                        Ok(Ok(_)) => {
                            info!("Healthcheck: Passed.");
                            Ok(TaskOutput::Healthcheck)
                        }
                        Ok(Err(error)) => {
                            error!(
                                msg = "Healthcheck: Failed Reason.",
                                %error,
                                component_kind = "sink",
                                component_type = typetag,
                                component_id = %component_key.id(),
                                // maintained for compatibility
                                component_name = %component_key.id(),
                            );
                            Err(())
                        }
                        Err(_) => {
                            error!(
                                msg = "Healthcheck: timeout.",
                                component_kind = "sink",
                                component_type = typetag,
                                component_id = %component_key.id(),
                                // maintained for compatibility
                                component_name = %component_key.id(),
                            );
                            Err(())
                        }
                    })
                    .await
            } else {
                info!("Healthcheck: Disabled.");
                Ok(TaskOutput::Healthcheck)
            }
        };

        let healthcheck_task = Task::new(key.clone(), typetag, healthcheck_task);

        inputs.insert(key.clone(), (tx, sink_inputs.clone()));
        healthchecks.insert(key.clone(), healthcheck_task);
        tasks.insert(key.clone(), task);
        detach_triggers.insert(key.clone(), trigger);
    }

    // We should have all the data for the enrichment tables loaded now, so switch them over to
    // readonly.
    enrichment_tables.finish_load();

    let mut finalized_outputs = HashMap::new();
    for (id, output) in outputs {
        let entry = finalized_outputs
            .entry(id.component)
            .or_insert_with(HashMap::new);
        entry.insert(id.port, output);
    }

    if errors.is_empty() {
        let pieces = Pieces {
            inputs,
            outputs: finalized_outputs,
            tasks,
            source_tasks,
            healthchecks,
            shutdown_coordinator,
            detach_triggers,
        };

        Ok(pieces)
    } else {
        Err(errors)
    }
}

const fn filter_event_type(event: &Event, data_type: DataType) -> bool {
    match event {
        Event::Log(_) => data_type.contains(DataType::Log),
        Event::Metric(_) => data_type.contains(DataType::Metric),
        Event::Trace(_) => data_type.contains(DataType::Trace),
    }
}

const fn filter_events_type(events: &EventArray, data_type: DataType) -> bool {
    match events {
        EventArray::Logs(_) => data_type.contains(DataType::Log),
        EventArray::Metrics(_) => data_type.contains(DataType::Metric),
        EventArray::Traces(_) => data_type.contains(DataType::Trace),
    }
}

#[derive(Debug, Clone)]
struct TransformNode {
    key: ComponentKey,
    typetag: &'static str,
    inputs: Vec<OutputId>,
    input_details: Input,
    outputs: Vec<Output>,
    enable_concurrency: bool,
}

fn build_transform(
    transform: Transform,
    node: TransformNode,
    input_rx: BufferReceiver<Event>,
) -> (Task, HashMap<OutputId, fanout::ControlChannel>) {
    match transform {
        // TODO: avoid the double boxing for function transforms here
        Transform::Function(t) => build_sync_transform(Box::new(t), node, input_rx),
        Transform::Synchronous(t) => build_sync_transform(t, node, input_rx),
        Transform::Task(t) => build_task_transform(
            t,
            input_rx,
            node.input_details.data_type(),
            node.typetag,
            &node.key,
        ),
    }
}

fn build_sync_transform(
    t: Box<dyn SyncTransform>,
    node: TransformNode,
    input_rx: BufferReceiver<Event>,
) -> (Task, HashMap<OutputId, fanout::ControlChannel>) {
    let (outputs, controls) = TransformOutputs::new(node.outputs);

    let runner = Runner::new(t, input_rx, node.input_details.data_type(), outputs);
    let transform = if node.enable_concurrency {
        runner.run_concurrently().boxed()
    } else {
        runner.run_inline().boxed()
    };

    let mut output_controls = HashMap::new();
    for (name, control) in controls {
        let id = name
            .map(|name| OutputId::from((&node.key, name)))
            .unwrap_or_else(|| OutputId::from(&node.key));
        output_controls.insert(id, control);
    }

    let task = Task::new(node.key.clone(), node.typetag, transform);

    (task, output_controls)
}

struct Runner {
    transform: Box<dyn SyncTransform>,
    input_rx: Option<BufferReceiver<Event>>,
    input_type: DataType,
    outputs: TransformOutputs,
    timer: crate::utilization::Timer,
    last_report: Instant,
}

impl Runner {
    fn new(
        transform: Box<dyn SyncTransform>,
        input_rx: BufferReceiver<Event>,
        input_type: DataType,
        outputs: TransformOutputs,
    ) -> Self {
        Self {
            transform,
            input_rx: Some(input_rx),
            input_type,
            outputs,
            timer: crate::utilization::Timer::new(),
            last_report: Instant::now(),
        }
    }

    fn on_events_received(&mut self, events: &[Event]) {
        let stopped = self.timer.stop_wait();
        if stopped.duration_since(self.last_report).as_secs() >= 5 {
            self.timer.report();
            self.last_report = stopped;
        }

        emit!(&EventsReceived {
            count: events.len(),
            byte_size: events.size_of(),
        });
    }

    async fn send_outputs(&mut self, outputs_buf: &mut TransformOutputsBuf) {
        self.timer.start_wait();
        self.outputs.send(outputs_buf).await;
    }

    async fn run_inline(mut self) -> Result<TaskOutput, ()> {
        // 128 is an arbitrary, smallish constant
        const INLINE_BATCH_SIZE: usize = 128;

        let mut outputs_buf = self.outputs.new_buf_with_capacity(INLINE_BATCH_SIZE);

        let mut input_rx = self
            .input_rx
            .take()
            .expect("can't run runner twice")
            .filter(move |event| ready(filter_event_type(event, self.input_type)))
            .ready_chunks(INLINE_BATCH_SIZE);

        self.timer.start_wait();
        while let Some(events) = input_rx.next().await {
            self.on_events_received(&events);

            for event in events {
                self.transform.transform(event, &mut outputs_buf);
            }

            self.send_outputs(&mut outputs_buf).await;
        }

        debug!("Finished.");
        Ok(TaskOutput::Transform)
    }

    async fn run_concurrently(mut self) -> Result<TaskOutput, ()> {
        // 1024 is an arbitrary, medium-ish constant, larger than the inline runner's batch size to
        // try to balance out the increased overhead of spawning tasks
        const CONCURRENT_BATCH_SIZE: usize = 1024;

        let mut input_rx = self
            .input_rx
            .take()
            .expect("can't run runner twice")
            .filter(move |event| ready(filter_event_type(event, self.input_type)))
            .ready_chunks(CONCURRENT_BATCH_SIZE);

        let mut in_flight = FuturesOrdered::new();
        let mut shutting_down = false;

        self.timer.start_wait();
        loop {
            tokio::select! {
                biased;

                result = in_flight.next(), if !in_flight.is_empty() => {
                    match result {
                        Some(Ok(outputs_buf)) => {
                            let mut outputs_buf: TransformOutputsBuf = outputs_buf;
                            self.send_outputs(&mut outputs_buf).await;
                        }
                        _ => unreachable!("join error or bad poll"),
                    }
                }

                input_events = input_rx.next(), if in_flight.len() < *TRANSFORM_CONCURRENCY_LIMIT && !shutting_down => {
                    match input_events {
                        Some(events) => {
                            self.on_events_received(&events);

                            let mut t = self.transform.clone();
                            let mut outputs_buf = self.outputs.new_buf_with_capacity(events.len());
                            let task = tokio::spawn(async move {
                                for event in events {
                                    t.transform(event, &mut outputs_buf);
                                }

                                outputs_buf
                            }.in_current_span());
                            in_flight.push(task);
                        }
                        None => {
                            shutting_down = true;
                            continue
                        }
                    }
                }

                else => {
                    if shutting_down {
                        break
                    }
                }
            }
        }

        debug!("Finished.");
        Ok(TaskOutput::Transform)
    }
}

fn build_task_transform(
    t: Box<dyn TaskTransform<EventArray>>,
    input_rx: BufferReceiver<Event>,
    input_type: DataType,
    typetag: &str,
    key: &ComponentKey,
) -> (Task, HashMap<OutputId, fanout::ControlChannel>) {
    let (fanout, control) = Fanout::new();

    let input_rx = crate::utilization::wrap(input_rx);

    let filtered = input_rx
        .map(EventArray::from)
        .filter(move |events| ready(filter_events_type(events, input_type)))
        .inspect(|events| {
            emit!(&EventsReceived {
                count: events.len(),
                byte_size: events.size_of(),
            })
        });
    let transform = t
        .transform(Box::pin(filtered))
        .flat_map(|events| futures::stream::iter(events.into_events()))
        .inspect(|event: &Event| {
            emit!(&EventsSent {
                count: 1,
                byte_size: event.size_of(),
                output: None,
            });
        })
        .map(Ok)
        .forward(fanout)
        .boxed()
        .map_ok(|_| {
            debug!("Finished.");
            TaskOutput::Transform
        });

    let mut outputs = HashMap::new();
    outputs.insert(OutputId::from(key), control);

    let task = Task::new(key.clone(), typetag, transform);

    (task, outputs)
}<|MERGE_RESOLUTION|>--- conflicted
+++ resolved
@@ -201,12 +201,8 @@
             shutdown: shutdown_signal,
             out: pipeline,
             proxy: ProxyConfig::merge_with_env(&config.global.proxy, &source.proxy),
-<<<<<<< HEAD
+            acknowledgements: source.sink_acknowledgements,
             schema_definitions,
-=======
-            acknowledgements: source.sink_acknowledgements,
-            schema_ids,
->>>>>>> b748eecc
         };
         let server = match source.inner.build(context).await {
             Err(error) => {
