use aws_sdk_kinesis::operation::{
    describe_stream::DescribeStreamError, put_records::PutRecordsError,
};
use aws_smithy_runtime_api::client::{orchestrator::HttpResponse, result::SdkError};
use futures::FutureExt;
use snafu::Snafu;
use vector_lib::configurable::{component::GenerateConfig, configurable_component};

use super::{
    KinesisClient, KinesisError, KinesisRecord, KinesisResponse, KinesisSinkBaseConfig, build_sink,
    record::{KinesisStreamClient, KinesisStreamRecord},
    sink::BatchKinesisRequest,
};
use crate::{
    aws::{ClientBuilder, create_client, is_retriable_error},
    config::{AcknowledgementsConfig, Input, ProxyConfig, SinkConfig, SinkContext},
    sinks::{
        Healthcheck, VectorSink,
<<<<<<< HEAD
        prelude::*,
=======
>>>>>>> 6031b3e3
        util::{
            BatchConfig, SinkBatchSettings,
            retries::{RetryAction, RetryLogic},
        },
    },
};

#[allow(clippy::large_enum_variant)]
#[derive(Debug, Snafu)]
enum HealthcheckError {
    #[snafu(display("DescribeStream failed: {}", source))]
    DescribeStreamFailed {
        source: SdkError<DescribeStreamError, HttpResponse>,
    },
    #[snafu(display("Stream names do not match, got {}, expected {}", name, stream_name))]
    StreamNamesMismatch { name: String, stream_name: String },
}

pub struct KinesisClientBuilder;

impl ClientBuilder for KinesisClientBuilder {
    type Client = KinesisClient;

    fn build(&self, config: &aws_types::SdkConfig) -> Self::Client {
        KinesisClient::new(config)
    }
}

pub const MAX_PAYLOAD_SIZE: usize = 5_000_000;
pub const MAX_PAYLOAD_EVENTS: usize = 500;

#[derive(Clone, Copy, Debug, Default)]
pub struct KinesisDefaultBatchSettings;

impl SinkBatchSettings for KinesisDefaultBatchSettings {
    const MAX_EVENTS: Option<usize> = Some(MAX_PAYLOAD_EVENTS);
    const MAX_BYTES: Option<usize> = Some(MAX_PAYLOAD_SIZE);
    const TIMEOUT_SECS: f64 = 1.0;
}

/// Configuration for the `aws_kinesis_streams` sink.
#[configurable_component(sink(
    "aws_kinesis_streams",
    "Publish logs to AWS Kinesis Streams topics."
))]
#[derive(Clone, Debug)]
pub struct KinesisStreamsSinkConfig {
    #[serde(flatten)]
    pub base: KinesisSinkBaseConfig,

    #[configurable(derived)]
    #[serde(default)]
    pub batch: BatchConfig<KinesisDefaultBatchSettings>,
}

impl KinesisStreamsSinkConfig {
    async fn healthcheck(self, client: KinesisClient) -> crate::Result<()> {
        let stream_name = self.base.stream_name;

        let describe_result = client
            .describe_stream()
            .stream_name(stream_name.clone())
            .set_exclusive_start_shard_id(None)
            .limit(1)
            .send()
            .await;

        match describe_result {
            Ok(resp) => {
                let name = resp
                    .stream_description
                    .map(|x| x.stream_name)
                    .unwrap_or_default();
                if name == stream_name {
                    Ok(())
                } else {
                    Err(HealthcheckError::StreamNamesMismatch { name, stream_name }.into())
                }
            }
            Err(source) => Err(HealthcheckError::DescribeStreamFailed { source }.into()),
        }
    }

    pub async fn create_client(&self, proxy: &ProxyConfig) -> crate::Result<KinesisClient> {
        create_client::<KinesisClientBuilder>(
            &KinesisClientBuilder {},
            &self.base.auth,
            self.base.region.region(),
            self.base.region.endpoint(),
            proxy,
            self.base.tls.as_ref(),
            None,
        )
        .await
    }
}

#[async_trait::async_trait]
#[typetag::serde(name = "aws_kinesis_streams")]
impl SinkConfig for KinesisStreamsSinkConfig {
    async fn build(&self, cx: SinkContext) -> crate::Result<(VectorSink, Healthcheck)> {
        let client = self.create_client(&cx.proxy).await?;
        let healthcheck = self.clone().healthcheck(client.clone()).boxed();

        let batch_settings = self
            .batch
            .validate()?
            .limit_max_bytes(MAX_PAYLOAD_SIZE)?
            .limit_max_events(MAX_PAYLOAD_EVENTS)?
            .into_batcher_settings()?;

        let sink = build_sink::<
            KinesisStreamClient,
            KinesisRecord,
            KinesisStreamRecord,
            KinesisError,
            KinesisRetryLogic,
        >(
            &self.base,
            self.base.partition_key_field.clone(),
            batch_settings,
            KinesisStreamClient { client },
            KinesisRetryLogic {
                retry_partial: self.base.request_retry_partial,
            },
        )?;

        Ok((sink, healthcheck))
    }

    fn input(&self) -> Input {
        self.base.input()
    }

    fn acknowledgements(&self) -> &AcknowledgementsConfig {
        self.base.acknowledgements()
    }
}

impl GenerateConfig for KinesisStreamsSinkConfig {
    fn generate_config() -> toml::Value {
        toml::from_str(
            r#"partition_key_field = "foo"
            stream_name = "my-stream"
            encoding.codec = "json""#,
        )
        .unwrap()
    }
}
#[derive(Default, Clone)]
struct KinesisRetryLogic {
    retry_partial: bool,
}

impl RetryLogic for KinesisRetryLogic {
    type Error = SdkError<KinesisError, HttpResponse>;
    type Request = BatchKinesisRequest<KinesisStreamRecord>;
    type Response = KinesisResponse;

    fn is_retriable_error(&self, error: &Self::Error) -> bool {
        if let SdkError::ServiceError(inner) = error {
            // Note that if the request partially fails (records sent to one
            // partition fail but the others do not, for example), Vector
            // does not retry. This line only covers a failure for the entire
            // request.
            //
            // https://github.com/vectordotdev/vector/issues/359
            if matches!(
                inner.err(),
                PutRecordsError::ProvisionedThroughputExceededException(_)
            ) {
                return true;
            }
        }
        is_retriable_error(error)
    }

    fn should_retry_response(&self, response: &Self::Response) -> RetryAction<Self::Request> {
        if response.failure_count > 0 && self.retry_partial && !response.failed_records.is_empty() {
            let failed_records = response.failed_records.clone();
            RetryAction::RetryPartial(Box::new(move |original_request| {
                let failed_events: Vec<_> = failed_records
                    .iter()
                    .filter_map(|r| original_request.events.get(r.index).cloned())
                    .collect();

                let metadata = RequestMetadata::from_batch(
                    failed_events.iter().map(|req| req.get_metadata().clone()),
                );

                BatchKinesisRequest {
                    events: failed_events,
                    metadata,
                }
            }))
        } else {
            RetryAction::Successful
        }
    }
}

#[cfg(test)]
mod tests {
    use super::KinesisStreamsSinkConfig;

    #[test]
    fn generate_config() {
        crate::test_util::test_generate_config::<KinesisStreamsSinkConfig>();
    }
}<|MERGE_RESOLUTION|>--- conflicted
+++ resolved
@@ -16,10 +16,7 @@
     config::{AcknowledgementsConfig, Input, ProxyConfig, SinkConfig, SinkContext},
     sinks::{
         Healthcheck, VectorSink,
-<<<<<<< HEAD
         prelude::*,
-=======
->>>>>>> 6031b3e3
         util::{
             BatchConfig, SinkBatchSettings,
             retries::{RetryAction, RetryLogic},
