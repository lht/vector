--- conflicted
+++ resolved
@@ -249,13 +249,6 @@
 
         self.config.encoding.apply_rules(&mut event);
 
-<<<<<<< HEAD
-        let (fields, metadata) = event.into_log().into_parts();
-        Some(EncodedEvent {
-            item: json!(fields),
-            metadata: Some(metadata),
-        })
-=======
         let api_key = event
             .metadata_mut()
             .datadog_api_key
@@ -266,7 +259,6 @@
         Some(EncodedEvent::new(PartitionInnerBuffer::new(
             json_event, api_key,
         )))
->>>>>>> b7340f2d
     }
 
     async fn build_request(&self, events: Self::Output) -> crate::Result<Request<Vec<u8>>> {
@@ -306,11 +298,8 @@
                 byte_size: e.item.len(),
                 count: 1,
             });
-<<<<<<< HEAD
-            e
-=======
+
             EncodedEvent::new(PartitionInnerBuffer::new(e.item, api_key))
->>>>>>> b7340f2d
         })
     }
 
@@ -369,22 +358,11 @@
     use super::*;
     use crate::{
         config::SinkConfig,
-<<<<<<< HEAD
-        sinks::util::test::{build_test_server_status, load_sink},
-        test_util::{next_addr, random_lines_with_stream},
-    };
-    use futures::{
-        channel::mpsc::{Receiver, TryRecvError},
-        StreamExt,
-    };
-    use hyper::StatusCode;
-=======
         event::EventMetadata,
         sinks::util::test::{build_test_server, load_sink},
         test_util::{next_addr, random_lines_with_stream},
     };
     use futures::{stream, StreamExt};
->>>>>>> b7340f2d
     use indoc::indoc;
     use pretty_assertions::assert_eq;
     use vector_core::event::{BatchNotifier, BatchStatus};
@@ -442,7 +420,6 @@
         }
     }
 
-<<<<<<< HEAD
     async fn smoke_test(encoding: &str) -> (Vec<String>, Vec<(http::request::Parts, Bytes)>) {
         let (expected, rx) = start_test(encoding, StatusCode::OK, BatchStatus::Delivered).await;
 
@@ -483,16 +460,6 @@
             encoding
         );
         let (mut config, cx) = load_sink::<DatadogLogsConfig>(&config).unwrap();
-=======
-    #[tokio::test]
-    async fn api_key_in_metadata() {
-        let (mut config, cx) = load_sink::<DatadogLogsConfig>(indoc! {r#"
-            api_key = "atoken"
-            encoding = "json"
-            compression = "none"
-            batch.max_events = 1
-        "#})
-        .unwrap();
 
         let addr = next_addr();
         // Swap out the endpoint so we can force send it
@@ -505,83 +472,6 @@
         let (rx, _trigger, server) = build_test_server(addr);
         tokio::spawn(server);
 
-        let (expected, events) = random_lines_with_stream(100, 10, None);
-
-        let mut events = events.map(|mut e| {
-            e.as_mut_log()
-                .metadata_mut()
-                .merge(EventMetadata::new_with_datadog_api_key(
-                    "from_metadata".to_string(),
-                ));
-            Ok(e)
-        });
-
-        let _ = sink.into_sink().send_all(&mut events).await.unwrap();
-        let output = rx.take(expected.len()).collect::<Vec<_>>().await;
-
-        for (i, val) in output.iter().enumerate() {
-            assert_eq!(val.0.headers.get("DD-API-KEY").unwrap(), "from_metadata");
-
-            assert_eq!(
-                val.0.headers.get("Content-Type").unwrap(),
-                "application/json"
-            );
-
-            let mut json = serde_json::Deserializer::from_slice(&val.1[..])
-                .into_iter::<serde_json::Value>()
-                .map(|v| v.expect("decoding json"));
-
-            let json = json.next().unwrap();
-
-            // The json we send to Datadog is an array of events.
-            // As we have set batch.max_events to 1, each entry will be
-            // an array containing a single record.
-            let message = json
-                .get(0)
-                .unwrap()
-                .get("message")
-                .unwrap()
-                .as_str()
-                .unwrap();
-            assert_eq!(message, expected[i]);
-        }
-    }
-
-    #[tokio::test]
-    async fn multiple_api_keys() {
-        let (mut config, cx) = load_sink::<DatadogLogsConfig>(indoc! {r#"
-            api_key = "atoken"
-            encoding = "json"
-            compression = "none"
-            batch.max_events = 1
-        "#})
-        .unwrap();
->>>>>>> b7340f2d
-
-        let addr = next_addr();
-        // Swap out the endpoint so we can force send it
-        // to our local server
-        let endpoint = format!("http://{}", addr);
-        config.endpoint = Some(endpoint.clone());
-
-        let (sink, _) = config.build(cx).await.unwrap();
-
-<<<<<<< HEAD
-        let (rx, _trigger, server) = build_test_server_status(addr, http_status);
-        tokio::spawn(server);
-
-        let (batch, mut receiver) = BatchNotifier::new_with_receiver();
-        let (expected, events) = random_lines_with_stream(100, 10, Some(batch));
-
-        let _ = sink.run(events).await.unwrap();
-
-        assert_eq!(receiver.try_recv(), Ok(batch_status));
-
-        (expected, rx)
-=======
-        let (rx, _trigger, server) = build_test_server(addr);
-        tokio::spawn(server);
-
         let events = vec![
             event_with_api_key("mow", "pkc"),
             event_with_api_key("pnh", "vvo"),
@@ -598,6 +488,5 @@
 
         keys.sort();
         assert_eq!(keys, vec!["atoken", "pkc", "vvo"])
->>>>>>> b7340f2d
     }
 }